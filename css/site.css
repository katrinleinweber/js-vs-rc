div.guide {
}

div.keypoints {
  background-color: #F0F0F0
}

div.questions {
  background-color: #F0F0F0
}

.message {
  background: #404040;
  color: #FFFFFF;
  position: absolute;
  right: -250px;
  top: 0;
  width: 250px;
  height: 100%;
  min-height: 100%;
  padding-top: 10px;
  transition: right 300ms;
  overflow: hidden;
  box-sizing: border-box;
  z-index: 3;
}

#toggle {
  position: absolute;
  appearance: none;
  cursor: pointer;
  left: -100%;
  top: -100%;
}

#toggle + label {
  position: absolute;
  cursor: pointer;
  padding-left: 5px;
  text-align: center;
  cursor: pointer;
}

#toggle + label:after {
<<<<<<< HEAD
  content:'\2630';
  font-size:32px;
=======
  content: '\2261';
  font-size: 1.5em;
>>>>>>> 178fb456
}

.container {
  transition: margin 300ms;
}

#toggle:checked ~ .message {
  right: 0;
}

#toggle:checked + label:after {
<<<<<<< HEAD
  content:'\2630';
  font-size:32px;
=======
  content: '\2262';
  font-size: 1.5em;
>>>>>>> 178fb456
}<|MERGE_RESOLUTION|>--- conflicted
+++ resolved
@@ -42,13 +42,8 @@
 }
 
 #toggle + label:after {
-<<<<<<< HEAD
-  content:'\2630';
-  font-size:32px;
-=======
-  content: '\2261';
+  content: '\2630';
   font-size: 1.5em;
->>>>>>> 178fb456
 }
 
 .container {
@@ -60,11 +55,6 @@
 }
 
 #toggle:checked + label:after {
-<<<<<<< HEAD
-  content:'\2630';
-  font-size:32px;
-=======
-  content: '\2262';
+  content: '\2630';
   font-size: 1.5em;
->>>>>>> 178fb456
 }